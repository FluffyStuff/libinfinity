--- conflicted
+++ resolved
@@ -1,4 +1,3 @@
-<<<<<<< HEAD
 2010-01-23  Benjamin Herr  <ben@0x539.de>
 
 	* infinoted/infinoted-options.h:
@@ -29,8 +28,6 @@
 	passwords instead of providing a server-wide one. No support for only
 	allowing certain users yet.
 
-2010-02-11  Armin Burgmeier  <armin@arbur.net>
-=======
 2010-01-27  Benjamin Herr  <ben@0x539.de>
 
 	* libinfinity/common/inf-xml-util.h:
@@ -49,7 +46,6 @@
 	warning when freeing the InfinotedRun without having started it.
 
 2010-01-11  Armin Burgmeier  <armin@arbur.net>
->>>>>>> 387c8ffe
 
 	* test/inf-test-browser.c:
 	* test/inf-test-chat.c: Check the result of fgets(). Bug #523 (Philipp
